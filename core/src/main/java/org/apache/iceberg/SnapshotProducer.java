--- conflicted
+++ resolved
@@ -90,8 +90,6 @@
   private ExecutorService workerPool = ThreadPools.getWorkerPool();
   private String targetBranch = SnapshotRef.MAIN_BRANCH;
 
-  private String targetBranch = SnapshotRef.MAIN_BRANCH;
-
   protected SnapshotProducer(TableOperations ops) {
     this.ops = ops;
     this.base = ops.current();
@@ -107,14 +105,6 @@
 
   protected abstract ThisT self();
 
-  protected String targetBranch() {
-    return targetBranch;
-  }
-
-  protected void setTargetBranch(String targetBranch) {
-    this.targetBranch = targetBranch;
-  }
-
   @Override
   public ThisT stageOnly() {
     this.stageOnly = true;
@@ -129,9 +119,6 @@
 
   @Override
   public ThisT toBranch(String branch) {
-<<<<<<< HEAD
-    throw new UnsupportedOperationException("Performing operations on a branch only supported for Append");
-=======
     throw new UnsupportedOperationException("Performing operations on a branch is currently not supported");
   }
 
@@ -160,7 +147,6 @@
    */
   protected String getTargetBranch() {
     return targetBranch;
->>>>>>> 637b2e88
   }
 
   protected ExecutorService workerPool() {
@@ -215,10 +201,6 @@
   public Snapshot apply() {
     refresh();
     Long parentSnapshotId = base.ref(targetBranch) != null ? base.ref(targetBranch).snapshotId() : null;
-<<<<<<< HEAD
-
-=======
->>>>>>> 637b2e88
     long sequenceNumber = base.nextSequenceNumber();
 
     // run validations from the child operation
